{
  "name": "mongoose-sequence",
  "version": "3.0.2",
  "description": "Very generic autoincrement plugin for mongoose",
  "main": "index.js",
  "scripts": {
    "test": "grunt test"
  },
  "keywords": [
    "mongoose",
    "autoincrement",
    "sequence",
    "seq"
  ],
  "repository": {
    "type": "git",
    "url": "https://github.com/ramiel/mongoose-sequence.git"
  },
  "author": {
    "name": "Fabrizio Ruggeri",
    "email": "fabrizio.ruggeri@gmail.com",
    "url": "http://www.ramielcreations.com/"
  },
  "license": "GPL-2.0",
  "dependencies": {
    "lodash": "^4.6.1"
  },
  "peerDependencies": {
    "mongoose": ">=4"
  },
  "devDependencies": {
    "async": "^1.4.2",
    "chai": "^3.3.0",
    "coveralls": "^2.11.8",
    "grunt": "^0.4.5",
    "grunt-eslint": "^18.0.0",
    "grunt-mocha-istanbul": "^3.0.1",
    "istanbul": "^0.4.2",
    "load-grunt-tasks": "^3.4.1",
    "mocha": "^2.4.5",
<<<<<<< HEAD
    "mongoose": "^4.1.11"
=======
    "mongoose": "^4.1.11",
    "sinon": "^1.17.5"
>>>>>>> 16e3d01e
  },
  "config": {
    "blanket": {
      "pattern": [
        "lib"
      ],
      "data-cover-never": [
        "node_modules",
        "test"
      ]
    }
  }
}<|MERGE_RESOLUTION|>--- conflicted
+++ resolved
@@ -38,12 +38,8 @@
     "istanbul": "^0.4.2",
     "load-grunt-tasks": "^3.4.1",
     "mocha": "^2.4.5",
-<<<<<<< HEAD
-    "mongoose": "^4.1.11"
-=======
     "mongoose": "^4.1.11",
     "sinon": "^1.17.5"
->>>>>>> 16e3d01e
   },
   "config": {
     "blanket": {
